# Defines the Autumn::Genesis class, which bootstraps the Autumn environment
# and starts the Foliater.

require 'set'
require 'rubygems'
require 'yaml'
require 'logger'
require 'facets'
require 'facets/hash/symbolize_keys'
require 'libs/misc'
require 'libs/speciator'
require 'libs/authentication'

AUTUMN_VERSION = "3.0 (7-4-08)"

module Autumn # :nodoc:
  
  # Oversight class responsible for initializing the Autumn environment. To boot
  # the Autumn environment start all configured leaves, you make an instance of
  # this class and run the boot! method. Leaves will each run in their own
  # thread, monitored by an oversight thread spawned by this class.
  
  class Genesis # :nodoc:
    # The Speciator singleton.
    attr_reader :config
  
    # Creates a new instance that can be used to boot Autumn.
  
    def initialize
      @config = Speciator.instance
    end
    
    # Bootstraps the Autumn environment, and begins the stems' execution threads
    # if +invoke+ is set to true.
    
    def boot!(invoke=true)
      load_global_settings
      load_season_settings
      load_libraries
      init_system_logger
      load_daemon_info
      load_shared_code
      load_databases
      invoke_foliater(invoke)
    end
    
    # Loads the settings in the global.yml file.
    #
    # PREREQS: None
  
    def load_global_settings
      begin
        config.global YAML.load(File.open('config/global.yml'))
      rescue SystemCallError
        raise "Couldn't find your global.yml file."
      end
      config.global :root => AL_ROOT
      config.global :season => ENV['SEASON'] if ENV['SEASON']
    end

    # Loads the settings for the current season in its season.yml file.
    #
    # PREREQS: load_global_settings
  
    def load_season_settings
      @season_dir = "config/seasons/#{config.global :season}"
      raise "The current season doesn't have a directory." unless File.directory? @season_dir
      begin
        config.season YAML.load(File.open("#{@season_dir}/season.yml"))
      rescue
        # season.yml is optional
      end
    end
  
    # Loads Autumn library objects.
    #
    # PREREQS: load_global_settings

    def load_libraries
      require 'libs/inheritable_attributes'
      require 'libs/daemon'
      require 'libs/stem_facade'
      require 'libs/ctcp'
      require 'libs/stem'
      require 'libs/leaf'
      require 'libs/channel_leaf'
      require 'libs/foliater'
      require 'libs/log_facade'
    end
  
    # Initializes the system-level logger.
    #
    # PREREQS: load_libraries

    def init_system_logger
      config.global :logfile => Logger.new(log_name, config.global(:log_history) || 10, 1024*1024)
      begin
        config.global(:logfile).level = Logger.const_get(config.season(:logging).upcase)
      rescue NameError
        puts "The level #{config.season(:logging).inspect} was not understood; the log level has been raised to INFO."
        config.global(:logfile).level = Logger::INFO
      end
      config.global :system_logger => LogFacade.new(config.global(:logfile), 'N/A', 'System')
      @logger = config.global(:system_logger)
    end
    
    # Instantiates Daemons from YAML files in resources/daemons. The daemons are
    # named after their YAML files.
    #
    # PREREQS: load_libraries
    
    def load_daemon_info
      Dir.glob('resources/daemons/*.yml').each do |yml_file|
        yml = YAML.load(File.open(yml_file, 'r'))
        Daemon.new File.basename(yml_file, '.yml'), yml
      end
    end
    
    # Loads Ruby code in the shared directory.
    
    def load_shared_code
      Dir.glob('shared/**/*.rb').each { |lib| load lib }
    end
    
    # Creates connections to databases using the DataMapper gem.
    #
    # PREREQS: load_season_settings
    
    def load_databases
      db_file = "#{@season_dir}/database.yml"
      if not File.exist? db_file then
        $NO_DATABASE = true
        return
      end
      
<<<<<<< HEAD
      gem 'extlib', '=0.9.4'
      gem 'dm-core', '=0.9.4'
=======
      gem 'extlib', '=0.9.5'
      gem 'dm-core', '=0.9.5'
>>>>>>> a50d4023
      require 'dm-core'
      require 'libs/datamapper_hacks'
      
      dbconfig = YAML.load(File.open(db_file, 'r'))
      dbconfig.symbolize_keys.each do |db, config|
        DataMapper.setup(db, config.kind_of?(Hash) ? config.symbolize_keys : config)
      end
    end
    
    # Invokes the Foliater.load method. Spawns a new thread to oversee the
    # stems' threads. This thread will exit when all leaves have terminated.
    # Stems will not be started if +invoke+ is set to false.
    #
    # PREREQS: load_databases, load_season_settings, load_libraries,
    # init_system_logger
    
    def invoke_foliater(invoke=true)
      begin
        begin
          stem_config = YAML.load(File.open("#{@season_dir}/stems.yml", 'r'))
        rescue Errno::ENOENT
          raise "Couldn't find stems.yml file for season #{config.global :season}"
        end
        begin
          leaf_config = YAML.load(File.open("#{@season_dir}/leaves.yml", 'r'))
        rescue Errno::ENOENT
          # build a default leaf config
          leaf_config = Hash.new
          Dir.entries("leaves").each do |dir|
            next if not File.directory? "leaves/#{dir}" or dir[0,1] == '.'
            leaf_name = dir.camelcase
            leaf_config[leaf_name] = { 'class' => leaf_name }
          end
        end
        
        Foliater.instance.load stem_config, leaf_config, invoke
        if invoke then
          # suspend execution of the master thread until all stems are dead
          while Foliater.instance.alive?
            Thread.stop
          end
        end
      rescue
        @logger.fatal $!
      end
    end
    
    private
    
    def log_name
      "log/#{config.global(:season)}.log"
    end
  end
end<|MERGE_RESOLUTION|>--- conflicted
+++ resolved
@@ -133,13 +133,8 @@
         return
       end
       
-<<<<<<< HEAD
-      gem 'extlib', '=0.9.4'
-      gem 'dm-core', '=0.9.4'
-=======
       gem 'extlib', '=0.9.5'
       gem 'dm-core', '=0.9.5'
->>>>>>> a50d4023
       require 'dm-core'
       require 'libs/datamapper_hacks'
       
